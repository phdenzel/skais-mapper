# SPDX-FileCopyrightText: 2025-present Philipp Denzel <phdenzel@gmail.com>
# SPDX-FileNotice: Part of skais-mapper
# SPDX-License-Identifier: GPL-3.0-or-later
"""Package metadata."""

<<<<<<< HEAD
__version__ = "0.1.11.dev0"
=======
__version__ = "0.1.12"
>>>>>>> 9e433fc2
<|MERGE_RESOLUTION|>--- conflicted
+++ resolved
@@ -3,8 +3,4 @@
 # SPDX-License-Identifier: GPL-3.0-or-later
 """Package metadata."""
 
-<<<<<<< HEAD
-__version__ = "0.1.11.dev0"
-=======
-__version__ = "0.1.12"
->>>>>>> 9e433fc2
+__version__ = "0.1.12.dev0"