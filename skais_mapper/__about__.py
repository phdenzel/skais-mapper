--- conflicted
+++ resolved
@@ -3,8 +3,4 @@
 # SPDX-License-Identifier: GPL-3.0-or-later
 """Package metadata."""
 
-<<<<<<< HEAD
-__version__ = "0.1.13.dev2"
-=======
-__version__ = "0.1.14"
->>>>>>> e5f0f638
+__version__ = "0.1.14.dev0"
