--- conflicted
+++ resolved
@@ -3,8 +3,4 @@
 # SPDX-License-Identifier: GPL-3.0-or-later
 """Package metadata."""
 
-<<<<<<< HEAD
-__version__ = "0.1.12.dev1"
-=======
-__version__ = "0.1.13"
->>>>>>> aa7b318a
+__version__ = "0.1.13.dev1"