--- conflicted
+++ resolved
@@ -3,8 +3,5 @@
 # SPDX-License-Identifier: GPL-3.0-or-later
 """Package metadata."""
 
-<<<<<<< HEAD
-__version__ = "0.1.14.dev1"
-=======
-__version__ = "0.1.15"
->>>>>>> fde2bafd
+__version__ = "0.1.15.dev0"
+
